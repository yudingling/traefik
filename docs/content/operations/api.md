# API

Traefik exposes a number of information through an API handler, such as the configuration of all routers, services, middlewares, etc.

As with all features of Traefik, this handler can be enabled with the [static configuration](../getting-started/configuration-overview.md#the-static-configuration).

## Security

Enabling the API in production is not recommended, because it will expose all configuration elements,
including sensitive data.

In production, it should be at least secured by authentication and authorizations.

A good sane default (non exhaustive) set of recommendations
would be to apply the following protection mechanisms:

* At the transport level:
  NOT publicly exposing the API's port,
  keeping it restricted to internal networks
  (as in the [principle of least privilege](https://en.wikipedia.org/wiki/Principle_of_least_privilege), applied to networks).

## Configuration

If you enable the API, a new special `service` named `api@internal` is created and can then be referenced in a router.

To enable the API handler, use the following option on the
[static configuration](../getting-started/configuration-overview.md#the-static-configuration):

```toml tab="File (TOML)"
# Static Configuration
[api]
```

```yaml tab="File (YAML)"
# Static Configuration
api: {}
```

```bash tab="CLI"
--api=true
```

And then define a routing configuration on Traefik itself with the
[dynamic configuration](../getting-started/configuration-overview.md#the-dynamic-configuration):

<<<<<<< HEAD
```yaml tab="Docker"
# Dynamic Configuration
labels:
  - "traefik.http.routers.api.rule=Host(`traefik.domain.com`)
  - "traefik.http.routers.api.service=api@internal"
  - "traefik.http.routers.api.middlewares=auth"
  - "traefik.http.middlewares.auth.basicauth.users=test:$$apr1$$H6uskkkW$$IgXLP6ewTrSuBkTrqE8wj/,test2:$$apr1$$d9hr9HBB$$4HxwgUir3HP4EsggP/QNo0"
```

```yaml tab="Consul Catalog"
# Declaring the user list
- "traefik.http.routers.api.rule=PathPrefix(`/api`) || PathPrefix(`/dashboard`)"
- "traefik.http.routers.api.service=api@internal"
- "traefik.http.routers.api.middlewares=auth"
- "traefik.http.middlewares.auth.basicauth.users=test:$$apr1$$H6uskkkW$$IgXLP6ewTrSuBkTrqE8wj/,test2:$$apr1$$d9hr9HBB$$4HxwgUir3HP4EsggP/QNo0"
```

```json tab="Marathon"
"labels": {
  "traefik.http.routers.api.rule": "Host(`traefik.domain.com`)",
  "traefik.http.routers.api.service": "api@internal",
  "traefik.http.routers.api.middlewares": "auth",
  "traefik.http.middlewares.auth.basicauth.users": "test:$$apr1$$H6uskkkW$$IgXLP6ewTrSuBkTrqE8wj/,test2:$$apr1$$d9hr9HBB$$4HxwgUir3HP4EsggP/QNo0"
}
```

```yaml tab="Rancher"
# Dynamic Configuration
labels:
  - "traefik.http.routers.api.rule=Host(`traefik.domain.com`)
  - "traefik.http.routers.api.service=api@internal"
  - "traefik.http.routers.api.middlewares=auth"
  - "traefik.http.middlewares.auth.basicauth.users=test:$$apr1$$H6uskkkW$$IgXLP6ewTrSuBkTrqE8wj/,test2:$$apr1$$d9hr9HBB$$4HxwgUir3HP4EsggP/QNo0"
```

```toml tab="File (TOML)"
# Dynamic Configuration
[http.routers.my-api]
    rule="Host(`traefik.domain.com`)
    service="api@internal"
    middlewares=["auth"]

[http.middlewares.auth.basicAuth]
    users = [
      "test:$apr1$H6uskkkW$IgXLP6ewTrSuBkTrqE8wj/",
      "test2:$apr1$d9hr9HBB$4HxwgUir3HP4EsggP/QNo0",
    ]
```

```yaml tab="File (YAML)"
# Dynamic Configuration
http:
  routers:
    api:
      rule: Host(`traefik.domain.com`)
      service: api@internal
      middlewares:
        - auth
  middlewares:
    auth:
      basicAuth:
        users:
          - "test:$apr1$H6uskkkW$IgXLP6ewTrSuBkTrqE8wj/"
          - "test2:$apr1$d9hr9HBB$4HxwgUir3HP4EsggP/QNo0"
```
=======
--8<-- "content/operations/include-api-examples.md"
>>>>>>> 42a8d84a

??? warning "The router's [rule](../../routing/routers#rule) must catch requests for the URI path `/api`"
    Using an "Host" rule is recommended, by catching all the incoming traffic on this host domain to the API.
    However, you can also use "path prefix" rule or any combination or rules.

    ```bash tab="Host Rule"
    # Matches http://traefik.domain.com, http://traefik.domain.com/api
    # or http://traefik.domain.com/hello
    rule = "Host(`traefik.domain.com`)"
    ```

    ```bash tab="Path Prefix Rule"
    # Matches http://api.traefik.domain.com/api or http://domain.com/api
    # but does not match http://api.traefik.domain.com/hello
    rule = "PathPrefix(`/api`)"
    ```

    ```bash tab="Combination of Rules"
    # Matches http://traefik.domain.com/api or http://traefik.domain.com/dashboard
    # but does not match http://traefik.domain.com/hello
    rule = "Host(`traefik.domain.com`) && (PathPrefix(`/api`) || PathPrefix(`/dashboard`))"
    ```

### `insecure`

Enable the API in `insecure` mode, which means that the API will be available directly on the entryPoint named `traefik`.

!!! info
    If the entryPoint named `traefik` is not configured, it will be automatically created on port 8080.

```toml tab="File (TOML)"
[api]
  insecure = true
```

```yaml tab="File (YAML)"
api:
  insecure: true
```

```bash tab="CLI"
--api.insecure=true
```

### `dashboard`

_Optional, Default=true_

Enable the dashboard. More about the dashboard features [here](./dashboard.md).

```toml tab="File (TOML)"
[api]
  dashboard = true
```

```yaml tab="File (YAML)"
api:
  dashboard: true
```

```bash tab="CLI"
--api.dashboard=true
```

!!! warning "With Dashboard enabled, the router [rule](../../routing/routers#rule) must catch requests for both `/api` and `/dashboard`"
    Please check the [Dashboard documentation](./dashboard.md#dashboard-router-rule) to learn more about this and to get examples.

### `debug`

_Optional, Default=false_

Enable additional [endpoints](./api.md#endpoints) for debugging and profiling, served under `/debug/`.

```toml tab="File (TOML)"
[api]
  debug = true
```

```yaml tab="File (YAML)"
api:
  debug: true
```

```bash tab="CLI"
--api.debug=true
```

## Endpoints

All the following endpoints must be accessed with a `GET` HTTP request.

| Path                           | Description                                                                                 |
|--------------------------------|---------------------------------------------------------------------------------------------|
| `/api/http/routers`            | Lists all the HTTP routers information.                                                     |
| `/api/http/routers/{name}`     | Returns the information of the HTTP router specified by `name`.                             |
| `/api/http/services`           | Lists all the HTTP services information.                                                    |
| `/api/http/services/{name}`    | Returns the information of the HTTP service specified by `name`.                            |
| `/api/http/middlewares`        | Lists all the HTTP middlewares information.                                                 |
| `/api/http/middlewares/{name}` | Returns the information of the HTTP middleware specified by `name`.                         |
| `/api/tcp/routers`             | Lists all the TCP routers information.                                                      |
| `/api/tcp/routers/{name}`      | Returns the information of the TCP router specified by `name`.                              |
| `/api/tcp/services`            | Lists all the TCP services information.                                                     |
| `/api/tcp/services/{name}`     | Returns the information of the TCP service specified by `name`.                             |
| `/api/entrypoints`             | Lists all the entry points information.                                                     |
| `/api/entrypoints/{name}`      | Returns the information of the entry point specified by `name`.                             |
| `/api/overview`                | Returns statistic information about http and tcp as well as enabled features and providers. |
| `/api/version`                 | Returns information about Traefik version.                                                  |
| `/debug/vars`                  | See the [expvar](https://golang.org/pkg/expvar/) Go documentation.                          |
| `/debug/pprof/`                | See the [pprof Index](https://golang.org/pkg/net/http/pprof/#Index) Go documentation.       |
| `/debug/pprof/cmdline`         | See the [pprof Cmdline](https://golang.org/pkg/net/http/pprof/#Cmdline) Go documentation.   |
| `/debug/pprof/profile`         | See the [pprof Profile](https://golang.org/pkg/net/http/pprof/#Profile) Go documentation.   |
| `/debug/pprof/symbol`          | See the [pprof Symbol](https://golang.org/pkg/net/http/pprof/#Symbol) Go documentation.     |
| `/debug/pprof/trace`           | See the [pprof Trace](https://golang.org/pkg/net/http/pprof/#Trace) Go documentation.       |<|MERGE_RESOLUTION|>--- conflicted
+++ resolved
@@ -43,75 +43,7 @@
 And then define a routing configuration on Traefik itself with the
 [dynamic configuration](../getting-started/configuration-overview.md#the-dynamic-configuration):
 
-<<<<<<< HEAD
-```yaml tab="Docker"
-# Dynamic Configuration
-labels:
-  - "traefik.http.routers.api.rule=Host(`traefik.domain.com`)
-  - "traefik.http.routers.api.service=api@internal"
-  - "traefik.http.routers.api.middlewares=auth"
-  - "traefik.http.middlewares.auth.basicauth.users=test:$$apr1$$H6uskkkW$$IgXLP6ewTrSuBkTrqE8wj/,test2:$$apr1$$d9hr9HBB$$4HxwgUir3HP4EsggP/QNo0"
-```
-
-```yaml tab="Consul Catalog"
-# Declaring the user list
-- "traefik.http.routers.api.rule=PathPrefix(`/api`) || PathPrefix(`/dashboard`)"
-- "traefik.http.routers.api.service=api@internal"
-- "traefik.http.routers.api.middlewares=auth"
-- "traefik.http.middlewares.auth.basicauth.users=test:$$apr1$$H6uskkkW$$IgXLP6ewTrSuBkTrqE8wj/,test2:$$apr1$$d9hr9HBB$$4HxwgUir3HP4EsggP/QNo0"
-```
-
-```json tab="Marathon"
-"labels": {
-  "traefik.http.routers.api.rule": "Host(`traefik.domain.com`)",
-  "traefik.http.routers.api.service": "api@internal",
-  "traefik.http.routers.api.middlewares": "auth",
-  "traefik.http.middlewares.auth.basicauth.users": "test:$$apr1$$H6uskkkW$$IgXLP6ewTrSuBkTrqE8wj/,test2:$$apr1$$d9hr9HBB$$4HxwgUir3HP4EsggP/QNo0"
-}
-```
-
-```yaml tab="Rancher"
-# Dynamic Configuration
-labels:
-  - "traefik.http.routers.api.rule=Host(`traefik.domain.com`)
-  - "traefik.http.routers.api.service=api@internal"
-  - "traefik.http.routers.api.middlewares=auth"
-  - "traefik.http.middlewares.auth.basicauth.users=test:$$apr1$$H6uskkkW$$IgXLP6ewTrSuBkTrqE8wj/,test2:$$apr1$$d9hr9HBB$$4HxwgUir3HP4EsggP/QNo0"
-```
-
-```toml tab="File (TOML)"
-# Dynamic Configuration
-[http.routers.my-api]
-    rule="Host(`traefik.domain.com`)
-    service="api@internal"
-    middlewares=["auth"]
-
-[http.middlewares.auth.basicAuth]
-    users = [
-      "test:$apr1$H6uskkkW$IgXLP6ewTrSuBkTrqE8wj/",
-      "test2:$apr1$d9hr9HBB$4HxwgUir3HP4EsggP/QNo0",
-    ]
-```
-
-```yaml tab="File (YAML)"
-# Dynamic Configuration
-http:
-  routers:
-    api:
-      rule: Host(`traefik.domain.com`)
-      service: api@internal
-      middlewares:
-        - auth
-  middlewares:
-    auth:
-      basicAuth:
-        users:
-          - "test:$apr1$H6uskkkW$IgXLP6ewTrSuBkTrqE8wj/"
-          - "test2:$apr1$d9hr9HBB$4HxwgUir3HP4EsggP/QNo0"
-```
-=======
 --8<-- "content/operations/include-api-examples.md"
->>>>>>> 42a8d84a
 
 ??? warning "The router's [rule](../../routing/routers#rule) must catch requests for the URI path `/api`"
     Using an "Host" rule is recommended, by catching all the incoming traffic on this host domain to the API.
