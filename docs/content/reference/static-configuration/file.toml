--- conflicted
+++ resolved
@@ -118,63 +118,6 @@
     exposedByDefault = true
     defaultRule = "foobar"
     [providers.consulCatalog.endpoint]
-<<<<<<< HEAD
-     address = "foobar"
-     scheme = "foobar"
-     datacenter = "foobar"
-     token = "foobar"
-     endpointWaitTime = "15s"
-     [providers.consulCatalog.endpoint.tls]
-      ca = "foobar"
-      caOptional = true
-      cert = "foobar"
-      key = "foobar"
-      insecureSkipVerify = true
-  [providers.consul]
-	rootKey = "traefik"
-    endpoints = ["foobar", "foobar"]
-	username = "foobar"
-	password = "foobar"
-    [providers.consul.tls]
-      ca = "foobar"
-      caOptional = true
-      cert = "foobar"
-      key = "foobar"
-      insecureSkipVerify = true
-  [providers.etcd]
-	rootKey = "traefik"
-    endpoints = ["foobar", "foobar"]
-	username = "foobar"
-	password = "foobar"
-    [providers.etcd.tls]
-      ca = "foobar"
-      caOptional = true
-      cert = "foobar"
-      key = "foobar"
-      insecureSkipVerify = true
-  [providers.zooKeeper]
-	rootKey = "traefik"
-    endpoints = ["foobar", "foobar"]
-	username = "foobar"
-	password = "foobar"
-    [providers.zooKeeper.tls]
-      ca = "foobar"
-      caOptional = true
-      cert = "foobar"
-      key = "foobar"
-      insecureSkipVerify = true
-  [providers.redis]
-	rootKey = "traefik"
-    endpoints = ["foobar", "foobar"]
-	username = "foobar"
-	password = "foobar"
-    [providers.redis.tls]
-      ca = "foobar"
-      caOptional = true
-      cert = "foobar"
-      key = "foobar"
-      insecureSkipVerify = true
-=======
       address = "foobar"
       scheme = "foobar"
       datacenter = "foobar"
@@ -189,7 +132,50 @@
       [providers.consulCatalog.endpoint.httpAuth]
         username = "foobar"
         password = "foobar"
->>>>>>> c796cd22
+  [providers.consul]
+	rootKey = "traefik"
+    endpoints = ["foobar", "foobar"]
+	username = "foobar"
+	password = "foobar"
+    [providers.consul.tls]
+      ca = "foobar"
+      caOptional = true
+      cert = "foobar"
+      key = "foobar"
+      insecureSkipVerify = true
+  [providers.etcd]
+	rootKey = "traefik"
+    endpoints = ["foobar", "foobar"]
+	username = "foobar"
+	password = "foobar"
+    [providers.etcd.tls]
+      ca = "foobar"
+      caOptional = true
+      cert = "foobar"
+      key = "foobar"
+      insecureSkipVerify = true
+  [providers.zooKeeper]
+	rootKey = "traefik"
+    endpoints = ["foobar", "foobar"]
+	username = "foobar"
+	password = "foobar"
+    [providers.zooKeeper.tls]
+      ca = "foobar"
+      caOptional = true
+      cert = "foobar"
+      key = "foobar"
+      insecureSkipVerify = true
+  [providers.redis]
+	rootKey = "traefik"
+    endpoints = ["foobar", "foobar"]
+	username = "foobar"
+	password = "foobar"
+    [providers.redis.tls]
+      ca = "foobar"
+      caOptional = true
+      cert = "foobar"
+      key = "foobar"
+      insecureSkipVerify = true
 
 [api]
   insecure = true
